//!
//! CENNZX-SPOT Tests
//!
#![cfg(test)]
use crate::{
	impls::{ExchangeAddressFor, ExchangeAddressGenerator},
	types::FeeRate,
	Call, CoreAssetId, DefaultFeeRate, GenesisConfig, Module, Trait,
};
use cennznet_primitives::AccountId;
use generic_asset;
use runtime_io::with_externalities;
use runtime_primitives::{
	testing::{Digest, DigestItem, Header},
	traits::{BlakeTwo256, IdentityLookup, Zero},
	BuildStorage,
};
use substrate_primitives::{crypto::UncheckedInto, Blake2Hasher, H256};
use support::{additional_traits::DummyChargeFee, impl_outer_origin, StorageValue};

impl_outer_origin! {
	pub enum Origin for Test {}
}

// For testing the module, we construct most of a mock runtime. This means
// first constructing a configuration type (`Test`) which `impl`s each of the
// configuration traits of modules we want to use.
#[derive(Clone, Eq, PartialEq)]
pub struct Test;

impl system::Trait for Test {
	type Origin = Origin;
	type Index = u64;
	type BlockNumber = u64;
	type Hash = H256;
	type Hashing = BlakeTwo256;
	type Digest = Digest;
	type AccountId = AccountId;
	type Lookup = IdentityLookup<AccountId>;
	type Header = Header;
	type Event = ();
	type Log = DigestItem;
}

impl generic_asset::Trait for Test {
	type Balance = u128;
	type AssetId = u32;
	type Event = ();
	type ChargeFee = DummyChargeFee<AccountId, u128>;
}

impl Trait for Test {
	type Call = Call<Self>;
	type Event = ();
	type ExchangeAddressGenerator = ExchangeAddressGenerator<Self>;
}

pub type CennzXSpot = Module<Test>;

pub struct ExtBuilder {
	core_asset_id: u32,
	fee_rate: FeeRate,
}

impl Default for ExtBuilder {
	fn default() -> Self {
		Self {
			core_asset_id: 0,
			fee_rate: FeeRate::from_milli(3),
		}
	}
}

impl ExtBuilder {
	pub fn build(self) -> runtime_io::TestExternalities<Blake2Hasher> {
		let mut t = system::GenesisConfig::<Test>::default().build_storage().unwrap().0;
		t.extend(
			generic_asset::GenesisConfig::<Test> {
				assets: Vec::new(),
				initial_balance: 0,
				endowed_accounts: Vec::new(),
				next_asset_id: 100,
				create_asset_stake: 1000,
				transfer_fee: 0,
				staking_asset_id: 0,
				spending_asset_id: 10,
			}
			.build_storage()
			.unwrap()
			.0,
		);
		t.extend(
			GenesisConfig::<Test> {
				core_asset_id: self.core_asset_id,
				fee_rate: self.fee_rate,
			}
			.build_storage()
			.unwrap()
			.0,
		);
		runtime_io::TestExternalities::new(t)
	}
}

/// Initializes an exchange pair with the given liquidity
/// `with_exchange!(asset1_id => balance, asset2_id => balance)`
macro_rules! with_exchange (
	($a1:expr => $b1:expr, $a2:expr => $b2:expr) => {
		{
			let exchange_address = <Test as Trait>::ExchangeAddressGenerator::exchange_address_for($a1, $a2);
			// TODO: `set_free_balance` changed to private fn. This is a workaround to deposit into
			// an account. Use `deposit` instead when ga module fn supports.
			assert_ok!(<generic_asset::Module<Test>>::reward(&$a1, &exchange_address, $b1));
			assert_ok!(<generic_asset::Module<Test>>::reward(&$a2, &exchange_address, $b2));
		}
	};
);

/// Assert an exchange pair has a balance equal to
/// `assert_exchange_balance_eq!(0 => 10, 1 => 15)`
macro_rules! assert_exchange_balance_eq (
	($a1:expr => $b1:expr, $a2:expr => $b2:expr) => {
		{
			let exchange_address = <Test as Trait>::ExchangeAddressGenerator::exchange_address_for($a1, $a2);
			assert_eq!(<generic_asset::Module<Test>>::free_balance(&$a1, &exchange_address), $b1);
			assert_eq!(<generic_asset::Module<Test>>::free_balance(&$a2, &exchange_address), $b2);
		}
	};
);

/// Initializes a preset address with the given exchange balance.
/// Examples
/// ```
/// let andrea = with_account!(0 => 10, 1 => 20);
/// let bob = with_account!("bob", 0 => 10, 1 => 20);
/// ```
macro_rules! with_account (
	($a1:expr => $b1:expr, $a2:expr => $b2:expr) => {
		{
			// TODO: `set_free_balance` changed to private fn. This is a workaround to deposit into
			// an account. Use `deposit` instead when ga module fn supports.
			assert_ok!(<generic_asset::Module<Test>>::reward(&$a1, &H256::from_low_u64_be(1).unchecked_into(), $b1));
			assert_ok!(<generic_asset::Module<Test>>::reward(&$a2, &H256::from_low_u64_be(1).unchecked_into(), $b2));
			H256::from_low_u64_be(1).unchecked_into()
		}
	};
	($name:expr, $a1:expr => $b1:expr, $a2:expr => $b2:expr) => {
		{
			let account = match $name {
				"andrea" => H256::from_low_u64_be(1).unchecked_into(),
				"bob" => H256::from_low_u64_be(2).unchecked_into(),
				"charlie" => H256::from_low_u64_be(3).unchecked_into(),
				_ => H256::from_low_u64_be(1).unchecked_into(), // default back to "andrea"
			};
			// TODO: `set_free_balance` changed to private fn. This is a workaround to deposit into
			// an account. Use `deposit` instead when ga module fn supports.
			assert_ok!(<generic_asset::Module<Test>>::reward(&$a1, &account, $b1));
			assert_ok!(<generic_asset::Module<Test>>::reward(&$a2, &account, $b2));
			account
		}
	};
);

/// Assert account has asset balance equal to
// alias for `assert_eq!(<generic_asset::Module<Test>>::free_balance(asset_id, address), amount)`
macro_rules! assert_balance_eq (
	($address:expr, $asset_id:expr => $balance:expr) => {
		{
			assert_eq!(<generic_asset::Module<Test>>::free_balance(&$asset_id, &$address), $balance);
		}
	};
);

// Default exchange asset IDs
const CORE_ASSET_ID: u32 = 0;
const TRADE_ASSET_A: u32 = 1;
const TRADE_ASSET_B: u32 = 2;
const DEFAULT_EXCHANGE_KEY: (u32, u32) = (CORE_ASSET_ID, TRADE_ASSET_A);

#[test]
fn investor_can_add_liquidity() {
	with_externalities(&mut ExtBuilder::default().build(), || {
		let investor: AccountId = with_account!(CORE_ASSET_ID => 100, TRADE_ASSET_A => 100);

		// First investment
		assert_ok!(CennzXSpot::add_liquidity(
			Origin::signed(investor.clone()),
			TRADE_ASSET_A,
			2,  // min_liquidity: T::Balance,
			15, // max_asset_amount: T::Balance,
			10, // core_amount: T::Balance,
		));

		// Second investment
		// because a round up, second time asset amount become 15 + 1
		assert_ok!(CennzXSpot::add_liquidity(
			Origin::signed(H256::from_low_u64_be(1).unchecked_into()),
			TRADE_ASSET_A,
			2,  // min_liquidity: T::Balance,
			16, // max_asset_amount: T::Balance,
			10, // core_amount: T::Balance,
		));

		assert_exchange_balance_eq!(CORE_ASSET_ID => 20, TRADE_ASSET_A => 31);
		assert_eq!(CennzXSpot::get_liquidity(&DEFAULT_EXCHANGE_KEY, &investor), 20);
	});
}

#[test]
fn get_output_price_zero_cases() {
	with_externalities(&mut ExtBuilder::default().build(), || {
		with_exchange!(CORE_ASSET_ID => 1000, TRADE_ASSET_A => 1000);

		assert_eq!(
			CennzXSpot::get_output_price(100, 0, 10, <DefaultFeeRate<Test>>::get()),
			Zero::zero()
		);

		assert_eq!(
			CennzXSpot::get_output_price(100, 10, 0, <DefaultFeeRate<Test>>::get()),
			Zero::zero()
		);
	});
}

#[test]
fn get_output_price() {
	with_externalities(&mut ExtBuilder::default().build(), || {
		with_exchange!(CORE_ASSET_ID => 1000, TRADE_ASSET_A => 1000);

		assert_eq!(
			CennzXSpot::get_output_price(123, 1000, 1000, <DefaultFeeRate<Test>>::get()),
			141
		);
	});
}

#[test]
fn get_output_price_max_withdrawal() {
	with_externalities(&mut ExtBuilder::default().build(), || {
		with_exchange!(CORE_ASSET_ID => 1000, TRADE_ASSET_A => 1000);

		assert_eq!(
			CennzXSpot::get_output_price(1000, 1000, 1000, <DefaultFeeRate<Test>>::get()),
			<Test as generic_asset::Trait>::Balance::max_value()
		);

		assert_eq!(
			CennzXSpot::get_output_price(1_000_000, 1000, 1000, <DefaultFeeRate<Test>>::get()),
			<Test as generic_asset::Trait>::Balance::max_value()
		);
	});
}

#[test]
fn asset_swap_output_price() {
	with_externalities(&mut ExtBuilder::default().build(), || {
		with_exchange!(CORE_ASSET_ID => 1000, TRADE_ASSET_A => 1000);

		assert_ok!(
			CennzXSpot::get_asset_to_core_output_price(&TRADE_ASSET_A, 123, <DefaultFeeRate<Test>>::get()),
			141
		);

		assert_ok!(
			CennzXSpot::get_core_to_asset_output_price(&TRADE_ASSET_A, 123, <DefaultFeeRate<Test>>::get()),
			141
		);
	});
}

#[test]
fn asset_swap_output_zero_buy_amount() {
	with_externalities(&mut ExtBuilder::default().build(), || {
		assert_err!(
			CennzXSpot::get_core_to_asset_output_price(&TRADE_ASSET_A, 0, <DefaultFeeRate<Test>>::get()),
			"Buy amount must be a positive value"
		);
		assert_err!(
			CennzXSpot::get_asset_to_core_output_price(&TRADE_ASSET_A, 0, <DefaultFeeRate<Test>>::get()),
			"Buy amount must be a positive value"
		);
	});
}

#[test]
fn asset_swap_output_insufficient_reserve() {
	with_externalities(&mut ExtBuilder::default().build(), || {
		with_exchange!(CORE_ASSET_ID => 1000, TRADE_ASSET_A => 1000);

		assert_err!(
			CennzXSpot::get_asset_to_core_output_price(
				&TRADE_ASSET_A,
				1001, // amount_bought
				<DefaultFeeRate<Test>>::get()
			),
			"Insufficient core asset reserve in exchange"
		);

		assert_err!(
			CennzXSpot::get_core_to_asset_output_price(
				&TRADE_ASSET_A,
				1001, // amount_bought
				<DefaultFeeRate<Test>>::get()
			),
			"Insufficient asset reserve in exchange"
		);
	});
}

#[test]
fn asset_to_core_swap_output() {
	with_externalities(&mut ExtBuilder::default().build(), || {
		with_exchange!(CORE_ASSET_ID => 10, TRADE_ASSET_A => 1000);
		let trader: AccountId = with_account!(CORE_ASSET_ID => 2200, TRADE_ASSET_A => 2200);

<<<<<<< HEAD
		assert_ok!(CennzXSpot::asset_to_core_swap_output(
			Origin::signed(trader.clone()),
=======
		// asset to core swap output
		assert_ok!(CennzXSpot::asset_swap_output(
			Origin::signed(trader),
>>>>>>> 0c23e455
			None,
			TRADE_ASSET_A,
			<CoreAssetId<Test>>::get(),
			5,    // buy_amount: T::Balance,
			1400, // max_sale: T::Balance,
		));

		assert_exchange_balance_eq!(CORE_ASSET_ID => 5, TRADE_ASSET_A => 2004);
		assert_balance_eq!(trader, TRADE_ASSET_A => 1196);
	});
}

#[test]
fn make_asset_to_core_swap_output() {
	with_externalities(&mut ExtBuilder::default().build(), || {
		with_exchange!(CORE_ASSET_ID => 10, TRADE_ASSET_A => 1000);
		let trader = with_account!(CORE_ASSET_ID => 2200, TRADE_ASSET_A => 2200);

		assert_ok!(
			CennzXSpot::make_asset_to_core_output(
				&trader, // buyer
				&trader, // recipient
				&TRADE_ASSET_A,
				5,                      // buy_amount: T::Balance,
				1400,                   // max_sale: T::Balance,
				FeeRate::from_milli(3), // fee_rate
			),
			1004
		);

		assert_exchange_balance_eq!(CORE_ASSET_ID => 5, TRADE_ASSET_A => 2004);
		assert_balance_eq!(trader, TRADE_ASSET_A => 1196);
	});
}

#[test]
fn asset_swap_output_zero_asset_sold() {
	with_externalities(&mut ExtBuilder::default().build(), || {
		with_exchange!(CORE_ASSET_ID => 1000, TRADE_ASSET_A => 1000);
		let trader: AccountId = with_account!(CORE_ASSET_ID => 100, TRADE_ASSET_A => 100);

		// asset to core swap output
		assert_err!(
<<<<<<< HEAD
			CennzXSpot::asset_to_core_swap_output(
				Origin::signed(trader.clone()),
=======
			CennzXSpot::asset_swap_output(
				Origin::signed(trader),
>>>>>>> 0c23e455
				None,
				TRADE_ASSET_A,
				<CoreAssetId<Test>>::get(),
				0,   // buy_amount
				100, // max_sale,
			),
			"Buy amount must be a positive value"
		);
		// core to asset swap output
		assert_err!(
			CennzXSpot::asset_swap_output(
				Origin::signed(trader),
				None,
				<CoreAssetId<Test>>::get(),
				TRADE_ASSET_A,
				0,   // buy_amount
				100, // max_sale,
			),
			"Buy amount must be a positive value"
		);
	});
}

#[test]
fn asset_swap_output_insufficient_balance() {
	with_externalities(&mut ExtBuilder::default().build(), || {
		with_exchange!(CORE_ASSET_ID => 500, TRADE_ASSET_A => 500);
		let trader: AccountId = with_account!(CORE_ASSET_ID => 100, TRADE_ASSET_A => 50);

		// asset to core swap output
		assert_err!(
<<<<<<< HEAD
			CennzXSpot::asset_to_core_swap_output(
				Origin::signed(trader.clone()),
=======
			CennzXSpot::asset_swap_output(
				Origin::signed(trader),
>>>>>>> 0c23e455
				None,
				TRADE_ASSET_A,
				<CoreAssetId<Test>>::get(),
				51,  // buy_amount
				500, // max_sale,
			),
			"Insufficient asset balance in buyer account"
		);
		// core to asset swap output
		assert_err!(
			CennzXSpot::asset_swap_output(
				Origin::signed(trader),
				None,
				<CoreAssetId<Test>>::get(),
				TRADE_ASSET_A,
				101, // buy_amount
				500, // max_sale,
			),
			"Insufficient core asset balance in buyer account"
		);
	});
}

#[test]
fn asset_swap_output_exceed_max_sale() {
	with_externalities(&mut ExtBuilder::default().build(), || {
		with_exchange!(CORE_ASSET_ID => 1000, TRADE_ASSET_A => 1000);
		let trader: AccountId = with_account!(CORE_ASSET_ID => 50, TRADE_ASSET_A => 50);

		// asset to core swap output
		assert_err!(
<<<<<<< HEAD
			CennzXSpot::asset_to_core_swap_output(
				Origin::signed(trader.clone()),
=======
			CennzXSpot::asset_swap_output(
				Origin::signed(trader),
>>>>>>> 0c23e455
				None,
				TRADE_ASSET_A,
				<CoreAssetId<Test>>::get(),
				50, // buy_amount
				0,  // max_sale,
			),
			"Amount of asset sold would exceed the specified max. limit"
		);

		// core to asset swap output
		assert_err!(
			CennzXSpot::asset_swap_output(
				Origin::signed(trader),
				None,
				<CoreAssetId<Test>>::get(),
				TRADE_ASSET_A,
				50, // buy_amount
				0,  // max_sale,
			),
			"Amount of core asset sold would exceed the specified max. limit"
		);
	});
}

#[test]
fn core_to_asset_swap_output() {
	with_externalities(&mut ExtBuilder::default().build(), || {
		with_exchange!(CORE_ASSET_ID => 1000, TRADE_ASSET_A => 10);
		let trader: AccountId = with_account!(CORE_ASSET_ID => 2200, TRADE_ASSET_A => 2200);

<<<<<<< HEAD
		assert_ok!(CennzXSpot::core_to_asset_swap_output(
			Origin::signed(trader.clone()),
=======
		// core to asset swap output
		assert_ok!(CennzXSpot::asset_swap_output(
			Origin::signed(trader),
>>>>>>> 0c23e455
			None,
			<CoreAssetId<Test>>::get(),
			TRADE_ASSET_A,
			5,    // buy_amount: T::Balance,
			1400, // max_sale: T::Balance,
		));

		assert_exchange_balance_eq!(CORE_ASSET_ID => 2004, TRADE_ASSET_A => 5);
		assert_balance_eq!(trader, CORE_ASSET_ID => 1196);
		assert_balance_eq!(trader, TRADE_ASSET_A => 2205);
	});
}

#[test]
fn make_core_to_asset_output() {
	with_externalities(&mut ExtBuilder::default().build(), || {
		with_exchange!(CORE_ASSET_ID => 1000, TRADE_ASSET_A => 10);
		let buyer = with_account!(CORE_ASSET_ID => 2200, TRADE_ASSET_A => 2200);
		let recipient = with_account!("bob", CORE_ASSET_ID => 0, TRADE_ASSET_A => 0);

		assert_ok!(
			CennzXSpot::make_core_to_asset_output(
				&buyer,
				&recipient,
				&TRADE_ASSET_A,
				5,                      // buy_amount: T::Balance,
				1400,                   // max_sale: T::Balance,
				FeeRate::from_milli(3), // fee_rate
			),
			1004
		);

		assert_exchange_balance_eq!(CORE_ASSET_ID => 2004, TRADE_ASSET_A => 5);
		assert_balance_eq!(buyer, CORE_ASSET_ID => 1196);
		assert_balance_eq!(recipient, TRADE_ASSET_A => 5);
	});
}

#[test]
fn remove_liquidity() {
	with_externalities(&mut ExtBuilder::default().build(), || {
		let investor: AccountId = with_account!(CORE_ASSET_ID => 100, TRADE_ASSET_A => 100);

		// investment
		let _ = CennzXSpot::add_liquidity(
			Origin::signed(investor.clone()),
			TRADE_ASSET_A,
			2,  // min_liquidity: T::Balance,
			15, // max_asset_amount: T::Balance,
			10, // core_amount: T::Balance,
		);

		assert_ok!(CennzXSpot::remove_liquidity(
			Origin::signed(investor.clone()),
			TRADE_ASSET_A,
			10, //`asset_amount` - Amount of exchange asset to burn
			4,  //`min_asset_withdraw` - The minimum trade asset withdrawn
			4   //`min_core_withdraw` -  The minimum core asset withdrawn
		));
		assert_exchange_balance_eq!(CORE_ASSET_ID => 0, TRADE_ASSET_A => 0);
		assert_balance_eq!(investor, TRADE_ASSET_A => 100);
		assert_balance_eq!(investor, CORE_ASSET_ID => 100);
	});
}

#[test]
fn remove_liquidity_fails_min_core_asset_limit() {
	with_externalities(&mut ExtBuilder::default().build(), || {
		let investor: AccountId = with_account!(CORE_ASSET_ID => 100, TRADE_ASSET_A => 100);

		// investment
		let _ = CennzXSpot::add_liquidity(
			Origin::signed(investor.clone()),
			TRADE_ASSET_A,
			2,  // min_liquidity: T::Balance,
			15, // max_asset_amount: T::Balance,
			10, // core_amount: T::Balance,
		);

		assert_err!(
			CennzXSpot::remove_liquidity(
				Origin::signed(investor.clone()),
				TRADE_ASSET_A,
				10, //`asset_amount` - Amount of exchange asset to burn
				4,  //`min_asset_withdraw` - The minimum trade asset withdrawn
				14  //`min_core_withdraw` -  The minimum core asset withdrawn
			),
			"Minimum core asset is required"
		);
		assert_exchange_balance_eq!(CORE_ASSET_ID => 10, TRADE_ASSET_A => 15);
		assert_balance_eq!(investor, TRADE_ASSET_A => 85);
		assert_balance_eq!(investor, CORE_ASSET_ID => 90);
	});
}

#[test]
fn remove_liquidity_fails_min_trade_asset_limit() {
	with_externalities(&mut ExtBuilder::default().build(), || {
		let investor: AccountId = with_account!(CORE_ASSET_ID => 100, TRADE_ASSET_A => 100);

		// investment
		let _ = CennzXSpot::add_liquidity(
			Origin::signed(investor.clone()),
			TRADE_ASSET_A,
			2,  // min_liquidity: T::Balance,
			15, // max_asset_amount: T::Balance,
			10, // core_amount: T::Balance,
		);

		assert_err!(
			CennzXSpot::remove_liquidity(
				Origin::signed(investor.clone()),
				TRADE_ASSET_A,
				10, //`asset_amount` - Amount of exchange asset to burn
				18, //`min_asset_withdraw` - The minimum trade asset withdrawn
				4   //`min_core_withdraw` -  The minimum core asset withdrawn
			),
			"Minimum trade asset is required"
		);
		assert_exchange_balance_eq!(CORE_ASSET_ID => 10, TRADE_ASSET_A => 15);
		assert_balance_eq!(investor, TRADE_ASSET_A => 85);
		assert_balance_eq!(investor, CORE_ASSET_ID => 90);
	});
}

#[test]
fn remove_liquidity_fails_on_overdraw_liquidity() {
	with_externalities(&mut ExtBuilder::default().build(), || {
		let investor: AccountId = with_account!(CORE_ASSET_ID => 100, TRADE_ASSET_A => 100);

		// investment
		let _ = CennzXSpot::add_liquidity(
			Origin::signed(investor.clone()),
			TRADE_ASSET_A,
			2,  // min_liquidity: T::Balance,
			15, // max_asset_amount: T::Balance,
			10, // core_amount: T::Balance,
		);

		assert_err!(
			CennzXSpot::remove_liquidity(
				Origin::signed(investor.clone()),
				TRADE_ASSET_A,
				20, //`asset_amount` - Amount of exchange asset to burn
				18, //`min_asset_withdraw` - The minimum trade asset withdrawn
				4   //`min_core_withdraw` -  The minimum core asset withdrawn
			),
			"Tried to overdraw liquidity"
		);
		assert_exchange_balance_eq!(CORE_ASSET_ID => 10, TRADE_ASSET_A => 15);
		assert_balance_eq!(investor, TRADE_ASSET_A => 85);
		assert_balance_eq!(investor, CORE_ASSET_ID => 90);
	});
}

#[test]
fn asset_transfer_output() {
	with_externalities(&mut ExtBuilder::default().build(), || {
		with_exchange!(CORE_ASSET_ID => 10, TRADE_ASSET_A => 1000);
		let buyer: AccountId = with_account!(CORE_ASSET_ID => 2200, TRADE_ASSET_A => 2200);
		let recipient = with_account!("bob", CORE_ASSET_ID => 100, TRADE_ASSET_A => 100);

<<<<<<< HEAD
		assert_ok!(CennzXSpot::asset_to_core_swap_output(
			Origin::signed(buyer.clone()),
			Some(recipient.clone()),
=======
		// asset to core swap output
		assert_ok!(CennzXSpot::asset_swap_output(
			Origin::signed(buyer),
			Some(recipient),
>>>>>>> 0c23e455
			TRADE_ASSET_A,
			<CoreAssetId<Test>>::get(),
			5,    // buy_amount: T::Balance,
			1400, // max_sale: T::Balance,
		));

		assert_exchange_balance_eq!(CORE_ASSET_ID => 5, TRADE_ASSET_A => 2004);
		assert_balance_eq!(buyer, TRADE_ASSET_A => 1196);
		assert_balance_eq!(recipient, CORE_ASSET_ID => 105);
	});
}

#[test]
fn core_to_asset_transfer_output() {
	with_externalities(&mut ExtBuilder::default().build(), || {
		with_exchange!(CORE_ASSET_ID => 10, TRADE_ASSET_A => 1000);
		let buyer: AccountId = with_account!(CORE_ASSET_ID => 2200, TRADE_ASSET_A => 2200);
		let recipient: AccountId = with_account!("bob", CORE_ASSET_ID => 100, TRADE_ASSET_A => 100);

<<<<<<< HEAD
		assert_ok!(CennzXSpot::core_to_asset_swap_output(
			Origin::signed(buyer.clone()),
			Some(recipient.clone()),
=======
		// core to asset swap output
		assert_ok!(CennzXSpot::asset_swap_output(
			Origin::signed(buyer),
			Some(recipient),
			<CoreAssetId<Test>>::get(),
>>>>>>> 0c23e455
			TRADE_ASSET_A,
			5,    // buy_amount: T::Balance,
			1400, // max_sale: T::Balance,
		));

		assert_exchange_balance_eq!(CORE_ASSET_ID => 11, TRADE_ASSET_A => 995);
		assert_balance_eq!(buyer, CORE_ASSET_ID => 2199);
		assert_balance_eq!(recipient, TRADE_ASSET_A => 105);
	});
}

#[test]
fn get_input_price() {
	with_externalities(&mut ExtBuilder::default().build(), || {
		assert_eq!(
			CennzXSpot::get_input_price(123, 1000, 1000, <DefaultFeeRate<Test>>::get()),
			109
		);

		// No f32/f64 types, so we use large values to test precision
		assert_eq!(
			CennzXSpot::get_input_price(123_000_000, 1_000_000_000, 1_000_000_000, <DefaultFeeRate<Test>>::get()),
			109236234
		);
	});
}

#[test]
fn asset_swap_input_price() {
	with_externalities(&mut ExtBuilder::default().build(), || {
		with_exchange!(CORE_ASSET_ID => 1000, TRADE_ASSET_A => 1000);

		assert_ok!(
			CennzXSpot::get_asset_to_core_input_price(&TRADE_ASSET_A, 123, <DefaultFeeRate<Test>>::get()),
			109
		);

		assert_ok!(
			CennzXSpot::get_core_to_asset_input_price(&TRADE_ASSET_A, 123, <DefaultFeeRate<Test>>::get()),
			109
		);
	});
}

#[test]
fn asset_swap_input_zero_sell_amount() {
	with_externalities(&mut ExtBuilder::default().build(), || {
		assert_err!(
			CennzXSpot::get_asset_to_core_input_price(&TRADE_ASSET_A, 0, <DefaultFeeRate<Test>>::get()),
			"Sell amount must be a positive value"
		);
		assert_err!(
			CennzXSpot::get_core_to_asset_input_price(&TRADE_ASSET_A, 0, <DefaultFeeRate<Test>>::get()),
			"Sell amount must be a positive value"
		);
	});
}

#[test]
fn asset_swap_input_insufficient_balance() {
	with_externalities(&mut ExtBuilder::default().build(), || {
		with_exchange!(CORE_ASSET_ID => 1000, TRADE_ASSET_A => 1000);

		let trader = with_account!(CORE_ASSET_ID => 1000, TRADE_ASSET_A => 1000);
		assert_err!(
			CennzXSpot::make_asset_to_core_input(
				&trader, // seller
				&trader, // recipient
				&TRADE_ASSET_A,
				10001, // sell_amount
				100,   // min buy limit
				<DefaultFeeRate<Test>>::get()
			),
			"Insufficient asset balance in seller account"
		);

		assert_err!(
			CennzXSpot::make_core_to_asset_input(
				&trader, // seller
				&trader, // recipient
				&TRADE_ASSET_A,
				10001, // sell_amount
				100,   // min buy limit
				<DefaultFeeRate<Test>>::get()
			),
			"Insufficient core asset balance in seller account"
		);
	});
}

#[test]
fn asset_to_core_swap_input() {
	with_externalities(&mut ExtBuilder::default().build(), || {
		with_exchange!(CORE_ASSET_ID => 1000, TRADE_ASSET_A => 1000);
		let trader: AccountId = with_account!(CORE_ASSET_ID => 2200, TRADE_ASSET_A => 2200);

<<<<<<< HEAD
		assert_ok!(CennzXSpot::asset_to_core_swap_input(
			Origin::signed(trader.clone()),
=======
		// asset to core swap input
		assert_ok!(CennzXSpot::asset_swap_input(
			Origin::signed(trader),
>>>>>>> 0c23e455
			None,
			TRADE_ASSET_A,
			<CoreAssetId<Test>>::get(),
			100, // sell_amount: T::Balance,
			50,  // min buy limit: T::Balance,
		));
		assert_exchange_balance_eq!(CORE_ASSET_ID => 910, TRADE_ASSET_A => 1100);
		assert_balance_eq!(trader, TRADE_ASSET_A => 2100);
		assert_balance_eq!(trader, CORE_ASSET_ID => 2290);
	});
}

#[test]
fn core_to_asset_swap_input() {
	with_externalities(&mut ExtBuilder::default().build(), || {
		with_exchange!(CORE_ASSET_ID => 1000, TRADE_ASSET_A => 1000);
		let trader: AccountId = with_account!(CORE_ASSET_ID => 2200, TRADE_ASSET_A => 2200);

<<<<<<< HEAD
		assert_ok!(CennzXSpot::core_to_asset_swap_input(
			Origin::signed(trader.clone()),
=======
		// core to asset swap input
		assert_ok!(CennzXSpot::asset_swap_input(
			Origin::signed(trader),
>>>>>>> 0c23e455
			None,
			<CoreAssetId<Test>>::get(),
			TRADE_ASSET_A,
			100, // sell_amount: T::Balance,
			50,  // min buy limit: T::Balance,
		));

		assert_exchange_balance_eq!(CORE_ASSET_ID => 1100, TRADE_ASSET_A => 910);
		assert_balance_eq!(trader, CORE_ASSET_ID => 2100);
		assert_balance_eq!(trader, TRADE_ASSET_A => 2290);
	});
}

#[test]
fn make_asset_to_core_input() {
	with_externalities(&mut ExtBuilder::default().build(), || {
		with_exchange!(CORE_ASSET_ID => 1000, TRADE_ASSET_A => 1000);
		let trader = with_account!(CORE_ASSET_ID => 2200, TRADE_ASSET_A => 2200);

		assert_ok!(
			CennzXSpot::make_asset_to_core_input(
				&trader, // buyer
				&trader, // recipient
				&TRADE_ASSET_A,
				90,                            // sell_amount: T::Balance,
				50,                            // min buy: T::Balance,
				<DefaultFeeRate<Test>>::get()  // fee_rate
			),
			82
		);

		assert_exchange_balance_eq!(CORE_ASSET_ID => 918, TRADE_ASSET_A => 1090);
		assert_balance_eq!(trader, TRADE_ASSET_A => 2110);
		assert_balance_eq!(trader, CORE_ASSET_ID => 2282);
	});
}

#[test]
fn make_core_to_asset_input() {
	with_externalities(&mut ExtBuilder::default().build(), || {
		with_exchange!(CORE_ASSET_ID => 1000, TRADE_ASSET_A => 1000);
		let trader = with_account!(CORE_ASSET_ID => 2200, TRADE_ASSET_A => 2200);

		assert_ok!(
			CennzXSpot::make_core_to_asset_input(
				&trader, // buyer
				&trader, // recipient
				&TRADE_ASSET_A,
				90,                            // sell_amount: T::Balance,
				50,                            // min buy: T::Balance,
				<DefaultFeeRate<Test>>::get()  // fee_rate
			),
			82
		);

		assert_exchange_balance_eq!(CORE_ASSET_ID => 1090, TRADE_ASSET_A => 918);
		assert_balance_eq!(trader, CORE_ASSET_ID => 2110);
		assert_balance_eq!(trader, TRADE_ASSET_A => 2282);
	});
}

#[test]
fn asset_swap_input_zero_asset_sold() {
	with_externalities(&mut ExtBuilder::default().build(), || {
		with_exchange!(CORE_ASSET_ID => 1000, TRADE_ASSET_A => 1000);
<<<<<<< HEAD
		let trader: AccountId = with_account!(CORE_ASSET_ID => 100, TRADE_ASSET_A => 100);

		assert_err!(
			CennzXSpot::asset_to_core_swap_input(
				Origin::signed(trader.clone()),
=======
		let trader = with_account!(CORE_ASSET_ID => 100, TRADE_ASSET_A => 100);
		// asset to core swap input
		assert_err!(
			CennzXSpot::asset_swap_input(
				Origin::signed(trader),
>>>>>>> 0c23e455
				None,
				TRADE_ASSET_A,
				<CoreAssetId<Test>>::get(),
				0,   // sell amount
				100, // min buy,
			),
			"Sell amount must be a positive value"
		);
		// core to asset swap input
		assert_err!(
			CennzXSpot::asset_swap_input(
				Origin::signed(trader),
				None,
				<CoreAssetId<Test>>::get(),
				TRADE_ASSET_A,
				0,   // sell amount
				100, // min buy,
			),
			"Sell amount must be a positive value"
		);
	});
}

#[test]
fn asset_swap_input_less_than_min_sale() {
	with_externalities(&mut ExtBuilder::default().build(), || {
		with_exchange!(CORE_ASSET_ID => 1000, TRADE_ASSET_A => 1000);
		let trader: AccountId = with_account!(CORE_ASSET_ID => 50, TRADE_ASSET_A => 50);

		// asset to core swap input
		assert_err!(
<<<<<<< HEAD
			CennzXSpot::asset_to_core_swap_input(
				Origin::signed(trader.clone()),
=======
			CennzXSpot::asset_swap_input(
				Origin::signed(trader),
>>>>>>> 0c23e455
				None,
				TRADE_ASSET_A,
				<CoreAssetId<Test>>::get(),
				50,  // sell_amount
				100, // min buy,
			),
			"The sale value of input is less than the required min."
		);
		// core to asset swap input
		assert_err!(
			CennzXSpot::asset_swap_input(
				Origin::signed(trader),
				None,
				<CoreAssetId<Test>>::get(),
				TRADE_ASSET_A,
				50,  // sell_amount
				100, // min buy,
			),
			"The sale value of input is less than the required min."
		);
	});
}

#[test]
fn asset_to_core_transfer_input() {
	with_externalities(&mut ExtBuilder::default().build(), || {
		with_exchange!(CORE_ASSET_ID => 1000, TRADE_ASSET_A => 1000);
		let trader: AccountId = with_account!(CORE_ASSET_ID => 2200, TRADE_ASSET_A => 2200);
		let recipient: AccountId = with_account!("bob", CORE_ASSET_ID => 100, TRADE_ASSET_A => 100);

<<<<<<< HEAD
		assert_ok!(CennzXSpot::asset_to_core_swap_input(
			Origin::signed(trader.clone()),
			Some(recipient.clone()),
=======
		// asset to core swap input
		assert_ok!(CennzXSpot::asset_swap_input(
			Origin::signed(trader),
			Some(recipient),
>>>>>>> 0c23e455
			TRADE_ASSET_A,
			<CoreAssetId<Test>>::get(),
			50, // sell_amount: T::Balance,
			40, // min_sale: T::Balance,
		));

		assert_exchange_balance_eq!(CORE_ASSET_ID => 953, TRADE_ASSET_A => 1050);
		assert_balance_eq!(trader, TRADE_ASSET_A => 2150);
		assert_balance_eq!(recipient, CORE_ASSET_ID => 147);
	});
}

#[test]
fn core_to_asset_transfer_input() {
	with_externalities(&mut ExtBuilder::default().build(), || {
		with_exchange!(CORE_ASSET_ID => 1000, TRADE_ASSET_A => 1000);
		let trader: AccountId = with_account!(CORE_ASSET_ID => 2200, TRADE_ASSET_A => 2200);
		let recipient: AccountId = with_account!("bob", CORE_ASSET_ID => 100, TRADE_ASSET_A => 100);

<<<<<<< HEAD
		assert_ok!(CennzXSpot::core_to_asset_swap_input(
			Origin::signed(trader.clone()),
			Some(recipient.clone()),
=======
		// core to asset swap input
		assert_ok!(CennzXSpot::asset_swap_input(
			Origin::signed(trader),
			Some(recipient),
			<CoreAssetId<Test>>::get(),
>>>>>>> 0c23e455
			TRADE_ASSET_A,
			50, // sell_amount: T::Balance,
			40, // min_sale: T::Balance,
		));

		assert_exchange_balance_eq!(CORE_ASSET_ID => 1050, TRADE_ASSET_A => 953);
		assert_balance_eq!(trader, CORE_ASSET_ID => 2150);
		assert_balance_eq!(recipient, TRADE_ASSET_A => 147);
	});
}

#[test]
fn asset_to_asset_swap_output() {
	with_externalities(&mut ExtBuilder::default().build(), || {
		with_exchange!(CORE_ASSET_ID => 1000, TRADE_ASSET_A => 1000);
		with_exchange!(CORE_ASSET_ID => 1000, TRADE_ASSET_B => 1000);
		let trader: AccountId = with_account!(CORE_ASSET_ID => 2200, TRADE_ASSET_A => 2200);

<<<<<<< HEAD
		assert_ok!(CennzXSpot::asset_to_asset_swap_output(
			Origin::signed(trader.clone()),
=======
		assert_ok!(CennzXSpot::asset_swap_output(
			Origin::signed(trader),
>>>>>>> 0c23e455
			None,          // Account to receive asset_bought, defaults to origin if None
			TRADE_ASSET_A, // asset_sold
			TRADE_ASSET_B, // asset_bought
			150,           // buy_amount: T::Balance,
			300,           // maximum asset A to sell
		));

		assert_exchange_balance_eq!(CORE_ASSET_ID => 823, TRADE_ASSET_A => 1216);
		assert_exchange_balance_eq!(CORE_ASSET_ID => 1177, TRADE_ASSET_B => 850);
		assert_balance_eq!(trader, TRADE_ASSET_A => 1984);
		assert_balance_eq!(trader, TRADE_ASSET_B => 150);
		assert_balance_eq!(trader, CORE_ASSET_ID => 2200);
	});
}

#[test]
fn asset_to_asset_swap_output_zero_asset_sold() {
	with_externalities(&mut ExtBuilder::default().build(), || {
		with_exchange!(CORE_ASSET_ID => 1000, TRADE_ASSET_A => 1000);
		with_exchange!(CORE_ASSET_ID => 1000, TRADE_ASSET_B => 1000);
		let trader = with_account!(CORE_ASSET_ID => 100, TRADE_ASSET_A => 100);

		assert_err!(
			CennzXSpot::asset_swap_output(
				Origin::signed(trader),
				None,          // Account to receive asset_bought, defaults to origin if None
				TRADE_ASSET_A, // asset_sold
				TRADE_ASSET_B, // asset_bought
				0,             // buy_amount
				300,           // maximum asset A to sell
			),
			"Buy amount must be a positive value"
		);
	});
}

#[test]
fn asset_to_asset_swap_output_insufficient_balance() {
	with_externalities(&mut ExtBuilder::default().build(), || {
		with_exchange!(CORE_ASSET_ID => 100, TRADE_ASSET_A => 100);
		with_exchange!(CORE_ASSET_ID => 1000, TRADE_ASSET_B => 1000);
		let trader = with_account!(CORE_ASSET_ID => 100, TRADE_ASSET_A => 50);

		assert_err!(
			CennzXSpot::asset_swap_output(
				Origin::signed(trader),
				None,          // Account to receive asset_bought, defaults to origin if None
				TRADE_ASSET_A, // asset_sold
				TRADE_ASSET_B, // asset_bought
				51,            // buy_amount
				400,           // maximum asset A to sell
			),
			"Insufficient asset balance in buyer account"
		);
	});
}

#[test]
fn asset_to_asset_swap_output_exceed_max_sale() {
	with_externalities(&mut ExtBuilder::default().build(), || {
		with_exchange!(CORE_ASSET_ID => 1000, TRADE_ASSET_A => 1000);
		with_exchange!(CORE_ASSET_ID => 1000, TRADE_ASSET_B => 1000);
		let trader = with_account!(CORE_ASSET_ID => 100, TRADE_ASSET_A => 100);

		assert_err!(
			CennzXSpot::asset_swap_output(
				Origin::signed(trader),
				None,          // Account to receive asset_bought, defaults to origin if None
				TRADE_ASSET_A, // asset_sold
				TRADE_ASSET_B, // asset_bought
				156,           // buy_amount
				100,           // maximum asset A to sell
			),
			"Amount of asset sold would exceed the specified max. limit"
		);
	});
}

#[test]
fn asset_to_asset_transfer_output() {
	with_externalities(&mut ExtBuilder::default().build(), || {
		with_exchange!(CORE_ASSET_ID => 1000, TRADE_ASSET_A => 1000);
		with_exchange!(CORE_ASSET_ID => 1000, TRADE_ASSET_B => 1000);
		let trader: AccountId = with_account!(CORE_ASSET_ID => 2200, TRADE_ASSET_A => 2200);
		let recipient: AccountId = with_account!("bob", CORE_ASSET_ID => 100, TRADE_ASSET_B => 100);

<<<<<<< HEAD
		assert_ok!(CennzXSpot::asset_to_asset_swap_output(
			Origin::signed(trader.clone()),
			Some(recipient.clone()), // Account to receive asset_bought, defaults to origin if None
			TRADE_ASSET_A,           // asset_sold
			TRADE_ASSET_B,           // asset_bought
			150,                     // buy_amount: T::Balance,
			300,                     // maximum asset A to sell
=======
		assert_ok!(CennzXSpot::asset_swap_output(
			Origin::signed(trader),
			Some(recipient), // Account to receive asset_bought, defaults to origin if None
			TRADE_ASSET_A,   // asset_sold
			TRADE_ASSET_B,   // asset_bought
			150,             // buy_amount: T::Balance,
			300,             // maximum asset A to sell
>>>>>>> 0c23e455
		));

		assert_exchange_balance_eq!(CORE_ASSET_ID => 823, TRADE_ASSET_A => 1216);
		assert_exchange_balance_eq!(CORE_ASSET_ID => 1177, TRADE_ASSET_B => 850);
		assert_balance_eq!(trader, TRADE_ASSET_A => 1984);
		assert_balance_eq!(recipient, TRADE_ASSET_B => 250);
		assert_balance_eq!(trader, CORE_ASSET_ID => 2200);
	});
}

#[test]
fn asset_to_asset_swap_input() {
	with_externalities(&mut ExtBuilder::default().build(), || {
		with_exchange!(CORE_ASSET_ID => 1000, TRADE_ASSET_A => 1000);
		with_exchange!(CORE_ASSET_ID => 1000, TRADE_ASSET_B => 1000);
		let trader: AccountId = with_account!(CORE_ASSET_ID => 2200, TRADE_ASSET_A => 2200);

<<<<<<< HEAD
		assert_ok!(CennzXSpot::asset_to_asset_swap_input(
			Origin::signed(trader.clone()),
=======
		assert_ok!(CennzXSpot::asset_swap_input(
			Origin::signed(trader),
>>>>>>> 0c23e455
			None,          // Trader is also recipient so passing None in this case
			TRADE_ASSET_A, // asset_sold
			TRADE_ASSET_B, // asset_bought
			150,           // sell_amount
			100,           // min buy limit for asset B
		));

		assert_exchange_balance_eq!(CORE_ASSET_ID => 870, TRADE_ASSET_A => 1150);
		assert_exchange_balance_eq!(CORE_ASSET_ID => 1130, TRADE_ASSET_B => 886);
		assert_balance_eq!(trader, TRADE_ASSET_A => 2050);
		assert_balance_eq!(trader, TRADE_ASSET_B => 114);
		assert_balance_eq!(trader, CORE_ASSET_ID => 2200);
	});
}

#[test]
fn asset_to_asset_swap_input_zero_asset_sold() {
	with_externalities(&mut ExtBuilder::default().build(), || {
		with_exchange!(CORE_ASSET_ID => 1000, TRADE_ASSET_A => 1000);
		with_exchange!(CORE_ASSET_ID => 1000, TRADE_ASSET_B => 1000);
		let trader = with_account!(CORE_ASSET_ID => 100, TRADE_ASSET_A => 100);

		assert_err!(
			CennzXSpot::asset_swap_input(
				Origin::signed(trader),
				None,          // Trader is also recipient so passing None in this case
				TRADE_ASSET_A, // asset_sold
				TRADE_ASSET_B, // asset_bought
				0,             // sell_amount
				100,           // min buy limit for asset B
			),
			"Sell amount must be a positive value"
		);
	});
}

#[test]
fn asset_to_asset_swap_input_insufficient_balance() {
	with_externalities(&mut ExtBuilder::default().build(), || {
		with_exchange!(CORE_ASSET_ID => 100, TRADE_ASSET_A => 100);
		with_exchange!(CORE_ASSET_ID => 1000, TRADE_ASSET_B => 1000);
		let trader = with_account!(CORE_ASSET_ID => 100, TRADE_ASSET_A => 50);

		assert_err!(
			CennzXSpot::asset_swap_input(
				Origin::signed(trader),
				None,          // Account to receive asset_bought, defaults to origin if None
				TRADE_ASSET_A, // asset_sold
				TRADE_ASSET_B, // asset_bought
				51,            // sell_amount
				100,           // min buy limit for asset B
			),
			"Insufficient asset balance in seller account"
		);
	});
}

#[test]
fn asset_to_asset_swap_input_less_than_min_sale() {
	with_externalities(&mut ExtBuilder::default().build(), || {
		with_exchange!(CORE_ASSET_ID => 1000, TRADE_ASSET_A => 1000);
		with_exchange!(CORE_ASSET_ID => 1000, TRADE_ASSET_B => 1000);
		let trader = with_account!(CORE_ASSET_ID => 100, TRADE_ASSET_A => 200);

		assert_err!(
			CennzXSpot::asset_swap_input(
				Origin::signed(trader),
				None,          // Account to receive asset_bought, defaults to origin if None
				TRADE_ASSET_A, // asset_sold
				TRADE_ASSET_B, // asset_bought
				156,           // sell_amount
				200,           // min buy limit for asset B
			),
			"The sale value of input is less than the required min"
		);
	});
}

#[test]
fn asset_to_asset_transfer_input() {
	with_externalities(&mut ExtBuilder::default().build(), || {
		with_exchange!(CORE_ASSET_ID => 1000, TRADE_ASSET_A => 1000);
		with_exchange!(CORE_ASSET_ID => 1000, TRADE_ASSET_B => 1000);
		let trader: AccountId = with_account!(CORE_ASSET_ID => 2200, TRADE_ASSET_A => 2200);
		let recipient: AccountId = with_account!("bob", CORE_ASSET_ID => 100, TRADE_ASSET_B => 100);

<<<<<<< HEAD
		assert_ok!(CennzXSpot::asset_to_asset_swap_input(
			Origin::signed(trader.clone()),
			Some(recipient.clone()), // Account to receive asset_bought, defaults to origin if None
			TRADE_ASSET_A,           // asset_sold
			TRADE_ASSET_B,           // asset_bought
			150,                     // sell_amount
			100,                     // min buy limit for asset B
=======
		assert_ok!(CennzXSpot::asset_swap_input(
			Origin::signed(trader),
			Some(recipient), // Account to receive asset_bought, defaults to origin if None
			TRADE_ASSET_A,   // asset_sold
			TRADE_ASSET_B,   // asset_bought
			150,             // sell_amount
			100,             // min buy limit for asset B
>>>>>>> 0c23e455
		));

		assert_exchange_balance_eq!(CORE_ASSET_ID => 870, TRADE_ASSET_A => 1150);
		assert_exchange_balance_eq!(CORE_ASSET_ID => 1130, TRADE_ASSET_B => 886);
		assert_balance_eq!(trader, TRADE_ASSET_A => 2050);
		assert_balance_eq!(recipient, TRADE_ASSET_B => 214);
		assert_balance_eq!(trader, CORE_ASSET_ID => 2200);
	});
}

#[test]
fn set_fee_rate() {
	with_externalities(&mut ExtBuilder::default().build(), || {
		let new_fee_rate = FeeRate::from_milli(5);
		assert_ok!(CennzXSpot::set_fee_rate(new_fee_rate), ());
		assert_eq!(CennzXSpot::fee_rate(), new_fee_rate);
	});
}<|MERGE_RESOLUTION|>--- conflicted
+++ resolved
@@ -314,14 +314,9 @@
 		with_exchange!(CORE_ASSET_ID => 10, TRADE_ASSET_A => 1000);
 		let trader: AccountId = with_account!(CORE_ASSET_ID => 2200, TRADE_ASSET_A => 2200);
 
-<<<<<<< HEAD
-		assert_ok!(CennzXSpot::asset_to_core_swap_output(
-			Origin::signed(trader.clone()),
-=======
 		// asset to core swap output
 		assert_ok!(CennzXSpot::asset_swap_output(
-			Origin::signed(trader),
->>>>>>> 0c23e455
+			Origin::signed(trader.clone()),
 			None,
 			TRADE_ASSET_A,
 			<CoreAssetId<Test>>::get(),
@@ -365,13 +360,8 @@
 
 		// asset to core swap output
 		assert_err!(
-<<<<<<< HEAD
-			CennzXSpot::asset_to_core_swap_output(
+			CennzXSpot::asset_swap_output(
 				Origin::signed(trader.clone()),
-=======
-			CennzXSpot::asset_swap_output(
-				Origin::signed(trader),
->>>>>>> 0c23e455
 				None,
 				TRADE_ASSET_A,
 				<CoreAssetId<Test>>::get(),
@@ -403,13 +393,8 @@
 
 		// asset to core swap output
 		assert_err!(
-<<<<<<< HEAD
-			CennzXSpot::asset_to_core_swap_output(
+			CennzXSpot::asset_swap_output(
 				Origin::signed(trader.clone()),
-=======
-			CennzXSpot::asset_swap_output(
-				Origin::signed(trader),
->>>>>>> 0c23e455
 				None,
 				TRADE_ASSET_A,
 				<CoreAssetId<Test>>::get(),
@@ -441,13 +426,8 @@
 
 		// asset to core swap output
 		assert_err!(
-<<<<<<< HEAD
-			CennzXSpot::asset_to_core_swap_output(
+			CennzXSpot::asset_swap_output(
 				Origin::signed(trader.clone()),
-=======
-			CennzXSpot::asset_swap_output(
-				Origin::signed(trader),
->>>>>>> 0c23e455
 				None,
 				TRADE_ASSET_A,
 				<CoreAssetId<Test>>::get(),
@@ -478,14 +458,9 @@
 		with_exchange!(CORE_ASSET_ID => 1000, TRADE_ASSET_A => 10);
 		let trader: AccountId = with_account!(CORE_ASSET_ID => 2200, TRADE_ASSET_A => 2200);
 
-<<<<<<< HEAD
-		assert_ok!(CennzXSpot::core_to_asset_swap_output(
-			Origin::signed(trader.clone()),
-=======
 		// core to asset swap output
 		assert_ok!(CennzXSpot::asset_swap_output(
-			Origin::signed(trader),
->>>>>>> 0c23e455
+			Origin::signed(trader.clone()),
 			None,
 			<CoreAssetId<Test>>::get(),
 			TRADE_ASSET_A,
@@ -648,16 +623,10 @@
 		let buyer: AccountId = with_account!(CORE_ASSET_ID => 2200, TRADE_ASSET_A => 2200);
 		let recipient = with_account!("bob", CORE_ASSET_ID => 100, TRADE_ASSET_A => 100);
 
-<<<<<<< HEAD
-		assert_ok!(CennzXSpot::asset_to_core_swap_output(
+		// asset to core swap output
+		assert_ok!(CennzXSpot::asset_swap_output(
 			Origin::signed(buyer.clone()),
 			Some(recipient.clone()),
-=======
-		// asset to core swap output
-		assert_ok!(CennzXSpot::asset_swap_output(
-			Origin::signed(buyer),
-			Some(recipient),
->>>>>>> 0c23e455
 			TRADE_ASSET_A,
 			<CoreAssetId<Test>>::get(),
 			5,    // buy_amount: T::Balance,
@@ -677,17 +646,11 @@
 		let buyer: AccountId = with_account!(CORE_ASSET_ID => 2200, TRADE_ASSET_A => 2200);
 		let recipient: AccountId = with_account!("bob", CORE_ASSET_ID => 100, TRADE_ASSET_A => 100);
 
-<<<<<<< HEAD
-		assert_ok!(CennzXSpot::core_to_asset_swap_output(
+		// core to asset swap output
+		assert_ok!(CennzXSpot::asset_swap_output(
 			Origin::signed(buyer.clone()),
 			Some(recipient.clone()),
-=======
-		// core to asset swap output
-		assert_ok!(CennzXSpot::asset_swap_output(
-			Origin::signed(buyer),
-			Some(recipient),
 			<CoreAssetId<Test>>::get(),
->>>>>>> 0c23e455
 			TRADE_ASSET_A,
 			5,    // buy_amount: T::Balance,
 			1400, // max_sale: T::Balance,
@@ -784,14 +747,9 @@
 		with_exchange!(CORE_ASSET_ID => 1000, TRADE_ASSET_A => 1000);
 		let trader: AccountId = with_account!(CORE_ASSET_ID => 2200, TRADE_ASSET_A => 2200);
 
-<<<<<<< HEAD
-		assert_ok!(CennzXSpot::asset_to_core_swap_input(
-			Origin::signed(trader.clone()),
-=======
 		// asset to core swap input
 		assert_ok!(CennzXSpot::asset_swap_input(
-			Origin::signed(trader),
->>>>>>> 0c23e455
+			Origin::signed(trader.clone()),
 			None,
 			TRADE_ASSET_A,
 			<CoreAssetId<Test>>::get(),
@@ -810,14 +768,9 @@
 		with_exchange!(CORE_ASSET_ID => 1000, TRADE_ASSET_A => 1000);
 		let trader: AccountId = with_account!(CORE_ASSET_ID => 2200, TRADE_ASSET_A => 2200);
 
-<<<<<<< HEAD
-		assert_ok!(CennzXSpot::core_to_asset_swap_input(
-			Origin::signed(trader.clone()),
-=======
 		// core to asset swap input
 		assert_ok!(CennzXSpot::asset_swap_input(
-			Origin::signed(trader),
->>>>>>> 0c23e455
+			Origin::signed(trader.clone()),
 			None,
 			<CoreAssetId<Test>>::get(),
 			TRADE_ASSET_A,
@@ -883,19 +836,11 @@
 fn asset_swap_input_zero_asset_sold() {
 	with_externalities(&mut ExtBuilder::default().build(), || {
 		with_exchange!(CORE_ASSET_ID => 1000, TRADE_ASSET_A => 1000);
-<<<<<<< HEAD
 		let trader: AccountId = with_account!(CORE_ASSET_ID => 100, TRADE_ASSET_A => 100);
-
-		assert_err!(
-			CennzXSpot::asset_to_core_swap_input(
+		// asset to core swap input
+		assert_err!(
+			CennzXSpot::asset_swap_input(
 				Origin::signed(trader.clone()),
-=======
-		let trader = with_account!(CORE_ASSET_ID => 100, TRADE_ASSET_A => 100);
-		// asset to core swap input
-		assert_err!(
-			CennzXSpot::asset_swap_input(
-				Origin::signed(trader),
->>>>>>> 0c23e455
 				None,
 				TRADE_ASSET_A,
 				<CoreAssetId<Test>>::get(),
@@ -927,13 +872,8 @@
 
 		// asset to core swap input
 		assert_err!(
-<<<<<<< HEAD
-			CennzXSpot::asset_to_core_swap_input(
+			CennzXSpot::asset_swap_input(
 				Origin::signed(trader.clone()),
-=======
-			CennzXSpot::asset_swap_input(
-				Origin::signed(trader),
->>>>>>> 0c23e455
 				None,
 				TRADE_ASSET_A,
 				<CoreAssetId<Test>>::get(),
@@ -964,16 +904,10 @@
 		let trader: AccountId = with_account!(CORE_ASSET_ID => 2200, TRADE_ASSET_A => 2200);
 		let recipient: AccountId = with_account!("bob", CORE_ASSET_ID => 100, TRADE_ASSET_A => 100);
 
-<<<<<<< HEAD
-		assert_ok!(CennzXSpot::asset_to_core_swap_input(
+		// asset to core swap input
+		assert_ok!(CennzXSpot::asset_swap_input(
 			Origin::signed(trader.clone()),
 			Some(recipient.clone()),
-=======
-		// asset to core swap input
-		assert_ok!(CennzXSpot::asset_swap_input(
-			Origin::signed(trader),
-			Some(recipient),
->>>>>>> 0c23e455
 			TRADE_ASSET_A,
 			<CoreAssetId<Test>>::get(),
 			50, // sell_amount: T::Balance,
@@ -993,17 +927,11 @@
 		let trader: AccountId = with_account!(CORE_ASSET_ID => 2200, TRADE_ASSET_A => 2200);
 		let recipient: AccountId = with_account!("bob", CORE_ASSET_ID => 100, TRADE_ASSET_A => 100);
 
-<<<<<<< HEAD
-		assert_ok!(CennzXSpot::core_to_asset_swap_input(
+		// core to asset swap input
+		assert_ok!(CennzXSpot::asset_swap_input(
 			Origin::signed(trader.clone()),
 			Some(recipient.clone()),
-=======
-		// core to asset swap input
-		assert_ok!(CennzXSpot::asset_swap_input(
-			Origin::signed(trader),
-			Some(recipient),
 			<CoreAssetId<Test>>::get(),
->>>>>>> 0c23e455
 			TRADE_ASSET_A,
 			50, // sell_amount: T::Balance,
 			40, // min_sale: T::Balance,
@@ -1022,13 +950,8 @@
 		with_exchange!(CORE_ASSET_ID => 1000, TRADE_ASSET_B => 1000);
 		let trader: AccountId = with_account!(CORE_ASSET_ID => 2200, TRADE_ASSET_A => 2200);
 
-<<<<<<< HEAD
-		assert_ok!(CennzXSpot::asset_to_asset_swap_output(
+		assert_ok!(CennzXSpot::asset_swap_output(
 			Origin::signed(trader.clone()),
-=======
-		assert_ok!(CennzXSpot::asset_swap_output(
-			Origin::signed(trader),
->>>>>>> 0c23e455
 			None,          // Account to receive asset_bought, defaults to origin if None
 			TRADE_ASSET_A, // asset_sold
 			TRADE_ASSET_B, // asset_bought
@@ -1115,23 +1038,13 @@
 		let trader: AccountId = with_account!(CORE_ASSET_ID => 2200, TRADE_ASSET_A => 2200);
 		let recipient: AccountId = with_account!("bob", CORE_ASSET_ID => 100, TRADE_ASSET_B => 100);
 
-<<<<<<< HEAD
-		assert_ok!(CennzXSpot::asset_to_asset_swap_output(
+		assert_ok!(CennzXSpot::asset_swap_output(
 			Origin::signed(trader.clone()),
 			Some(recipient.clone()), // Account to receive asset_bought, defaults to origin if None
 			TRADE_ASSET_A,           // asset_sold
 			TRADE_ASSET_B,           // asset_bought
 			150,                     // buy_amount: T::Balance,
 			300,                     // maximum asset A to sell
-=======
-		assert_ok!(CennzXSpot::asset_swap_output(
-			Origin::signed(trader),
-			Some(recipient), // Account to receive asset_bought, defaults to origin if None
-			TRADE_ASSET_A,   // asset_sold
-			TRADE_ASSET_B,   // asset_bought
-			150,             // buy_amount: T::Balance,
-			300,             // maximum asset A to sell
->>>>>>> 0c23e455
 		));
 
 		assert_exchange_balance_eq!(CORE_ASSET_ID => 823, TRADE_ASSET_A => 1216);
@@ -1149,13 +1062,8 @@
 		with_exchange!(CORE_ASSET_ID => 1000, TRADE_ASSET_B => 1000);
 		let trader: AccountId = with_account!(CORE_ASSET_ID => 2200, TRADE_ASSET_A => 2200);
 
-<<<<<<< HEAD
-		assert_ok!(CennzXSpot::asset_to_asset_swap_input(
+		assert_ok!(CennzXSpot::asset_swap_input(
 			Origin::signed(trader.clone()),
-=======
-		assert_ok!(CennzXSpot::asset_swap_input(
-			Origin::signed(trader),
->>>>>>> 0c23e455
 			None,          // Trader is also recipient so passing None in this case
 			TRADE_ASSET_A, // asset_sold
 			TRADE_ASSET_B, // asset_bought
@@ -1242,23 +1150,13 @@
 		let trader: AccountId = with_account!(CORE_ASSET_ID => 2200, TRADE_ASSET_A => 2200);
 		let recipient: AccountId = with_account!("bob", CORE_ASSET_ID => 100, TRADE_ASSET_B => 100);
 
-<<<<<<< HEAD
-		assert_ok!(CennzXSpot::asset_to_asset_swap_input(
+		assert_ok!(CennzXSpot::asset_swap_input(
 			Origin::signed(trader.clone()),
 			Some(recipient.clone()), // Account to receive asset_bought, defaults to origin if None
 			TRADE_ASSET_A,           // asset_sold
 			TRADE_ASSET_B,           // asset_bought
 			150,                     // sell_amount
 			100,                     // min buy limit for asset B
-=======
-		assert_ok!(CennzXSpot::asset_swap_input(
-			Origin::signed(trader),
-			Some(recipient), // Account to receive asset_bought, defaults to origin if None
-			TRADE_ASSET_A,   // asset_sold
-			TRADE_ASSET_B,   // asset_bought
-			150,             // sell_amount
-			100,             // min buy limit for asset B
->>>>>>> 0c23e455
 		));
 
 		assert_exchange_balance_eq!(CORE_ASSET_ID => 870, TRADE_ASSET_A => 1150);

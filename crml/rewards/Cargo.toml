--- conflicted
+++ resolved
@@ -1,11 +1,7 @@
 [package]
 name = "crml-rewards"
 version = "0.1.0"
-<<<<<<< HEAD
-authors = ["Centrality Developers <developers@centrality.ai>"]
-=======
 authors = ["Centrality Developers <support@centrality.ai>"]
->>>>>>> 0f42ba5f
 edition = "2018"
 
 [dependencies]

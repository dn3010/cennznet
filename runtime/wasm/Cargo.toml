--- conflicted
+++ resolved
@@ -33,11 +33,8 @@
 sr-version = { git = "ssh://git@bitbucket.org/centralitydev/substrate.git", default-features = false }
 substrate-finality-grandpa-primitives =  { git = "ssh://git@bitbucket.org/centralitydev/substrate.git", default-features = false }
 cennznet-primitives = { path = "../../primitives", default-features = false }
-<<<<<<< HEAD
 gat = { path = "../../modules/gat", default-features = false }
-=======
 cennznet-module-sylo = { path = "../../modules/sylo", default-features = false }
->>>>>>> 4d164c72
 
 [features]
 default = []

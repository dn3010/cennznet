[package]
name = "cennznet-runtime"
version = "0.1.0"
authors = ["Centrality Developers <developers@centrality.ai>"]

[dependencies]
rustc-hex = "1.0"
hex-literal = "0.1.0"
serde = { version = "1.0", default-features = false }
serde_derive = { version = "1.0", optional = true }
safe-mix = { version = "1.0", default-features = false }
parity-codec = "2.0"
parity-codec-derive = "2.0"
sr-std = { git = "ssh://git@bitbucket.org/centralitydev/substrate.git" }
sr-io = { git = "ssh://git@bitbucket.org/centralitydev/substrate.git" }
srml-support = { git = "ssh://git@bitbucket.org/centralitydev/substrate.git" }
substrate-primitives = { git = "ssh://git@bitbucket.org/centralitydev/substrate.git" }
substrate-keyring = { git = "ssh://git@bitbucket.org/centralitydev/substrate.git" }
srml-balances = { git = "ssh://git@bitbucket.org/centralitydev/substrate.git" }
srml-consensus = { git = "ssh://git@bitbucket.org/centralitydev/substrate.git" }
srml-contract = { git = "ssh://git@bitbucket.org/centralitydev/substrate.git" }
srml-council = { git = "ssh://git@bitbucket.org/centralitydev/substrate.git" }
srml-democracy = { git = "ssh://git@bitbucket.org/centralitydev/substrate.git" }
srml-executive = { git = "ssh://git@bitbucket.org/centralitydev/substrate.git" }
sr-primitives = { git = "ssh://git@bitbucket.org/centralitydev/substrate.git" }
srml-session = { git = "ssh://git@bitbucket.org/centralitydev/substrate.git" }
srml-staking = { git = "ssh://git@bitbucket.org/centralitydev/substrate.git" }
srml-system = { git = "ssh://git@bitbucket.org/centralitydev/substrate.git" }
srml-timestamp = { git = "ssh://git@bitbucket.org/centralitydev/substrate.git" }
srml-treasury = { git = "ssh://git@bitbucket.org/centralitydev/substrate.git" }
srml-upgrade-key = { git = "ssh://git@bitbucket.org/centralitydev/substrate.git" }
srml-grandpa = { git = "ssh://git@bitbucket.org/centralitydev/substrate.git" }
substrate-client = { git = "ssh://git@bitbucket.org/centralitydev/substrate.git", optional = true }
sr-version = { git = "ssh://git@bitbucket.org/centralitydev/substrate.git" }
substrate-finality-grandpa-primitives =  { git = "ssh://git@bitbucket.org/centralitydev/substrate.git" }
cennznet-primitives = { path = "../primitives" }
<<<<<<< HEAD
gat = { path = "../modules/gat" }
=======
cennznet-module-sylo = { path = "../modules/sylo" }
>>>>>>> 4d164c72

[features]
default = ["std"]
std = [
	"parity-codec/std",
	"parity-codec-derive/std",
	"substrate-primitives/std",
	"sr-std/std",
	"srml-support/std",
	"srml-balances/std",
	"srml-consensus/std",
	"srml-contract/std",
	"srml-council/std",
	"srml-democracy/std",
	"srml-executive/std",
	"sr-primitives/std",
	"srml-session/std",
	"srml-staking/std",
	"srml-system/std",
	"srml-timestamp/std",
	"srml-treasury/std",
	"srml-upgrade-key/std",
	"sr-version/std",
	"cennznet-primitives/std",
	"serde_derive",
	"serde/std",
	"safe-mix/std",
	"substrate-client/std",
	"substrate-finality-grandpa-primitives/std",
	"cennznet-module-sylo/std",
]<|MERGE_RESOLUTION|>--- conflicted
+++ resolved
@@ -34,11 +34,8 @@
 sr-version = { git = "ssh://git@bitbucket.org/centralitydev/substrate.git" }
 substrate-finality-grandpa-primitives =  { git = "ssh://git@bitbucket.org/centralitydev/substrate.git" }
 cennznet-primitives = { path = "../primitives" }
-<<<<<<< HEAD
 gat = { path = "../modules/gat" }
-=======
 cennznet-module-sylo = { path = "../modules/sylo" }
->>>>>>> 4d164c72
 
 [features]
 default = ["std"]

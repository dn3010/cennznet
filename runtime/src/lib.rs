//! The CENNZnet runtime. This can be compiled with ``#[no_std]`, ready for Wasm.

#![cfg_attr(not(feature = "std"), no_std)]
// `construct_runtime!` does a lot of recursion and requires us to increase the limit.
#![recursion_limit = "512"]

#[macro_use]
extern crate runtime_primitives;
#[macro_use]
extern crate srml_support;

pub use balances::Call as BalancesCall;
pub use consensus::Call as ConsensusCall;
use council::{motions as council_motions, voting as council_voting};
#[cfg(feature = "std")]
use council::seats as council_seats;
use grandpa::fg_primitives::{self, ScheduledChange};
use parity_codec_derive::{Decode, Encode};
use rstd::prelude::*;
pub use runtime_primitives::{Perbill, Permill};
use runtime_primitives::ApplyResult;
#[cfg(any(feature = "std", test))]
pub use runtime_primitives::BuildStorage;
use runtime_primitives::generic;
use runtime_primitives::traits::{
	BlakeTwo256, Block as BlockT, Convert, DigestFor, NumberFor, StaticLookup,
};
use runtime_primitives::transaction_validity::TransactionValidity;
#[cfg(feature = "std")]
use srml_support::{Deserialize, Serialize};
pub use srml_support::StorageValue;
use substrate_client::{
	block_builder::api::{self as block_builder_api, CheckInherentsResult, InherentData},
	runtime_api as client_api,
};
use substrate_client::impl_runtime_apis;
use substrate_primitives::OpaqueMetadata;
use substrate_primitives::u32_trait::{_2, _4};
pub use timestamp::Call as TimestampCall;
#[cfg(any(feature = "std", test))]
use version::NativeVersion;
use version::RuntimeVersion;

use cennznet_extrinsic::CennznetExtrinsic;
use cennznet_primitives::{
	AccountId, AccountIndex, Balance, BlockNumber, Hash, Index, SessionKey, Signature,
};
pub use sylo::device as sylo_device;
pub use sylo::groups as sylo_groups;
pub use sylo::inbox as sylo_inbox;
pub use sylo::response as sylo_response;

mod cennznet_extrinsic;

/// Runtime version.
pub const VERSION: RuntimeVersion = RuntimeVersion {
	spec_name: create_runtime_str!("cennznet"),
	impl_name: create_runtime_str!("centrality-cennznet"),
	authoring_version: 1,
	spec_version: 11,
	impl_version: 11,
	apis: RUNTIME_API_VERSIONS,
};

/// Native version.
#[cfg(any(feature = "std", test))]
pub fn native_version() -> NativeVersion {
	NativeVersion {
		runtime_version: VERSION,
		can_author_with: Default::default(),
	}
}

impl system::Trait for Runtime {
	type Origin = Origin;
	type Index = Index;
	type BlockNumber = BlockNumber;
	type Hash = Hash;
	type Hashing = BlakeTwo256;
	type Digest = generic::Digest<Log>;
	type AccountId = AccountId;
 	type Lookup = Indices;
	type Header = generic::Header<BlockNumber, BlakeTwo256, Log>;
	type Event = Event;
	type Log = Log;
}

impl aura::Trait for Runtime {
	type HandleReport = aura::StakingSlasher<Runtime>;
}

impl balances::Trait for Runtime {
	type OnFreeBalanceZero = ((Staking, Contract), Democracy);
	type OnNewAccount = Indices;
	type EnsureAccountLiquid = (Staking, Democracy);
	type Event = Event;
}

impl consensus::Trait for Runtime {
	type Log = Log;
	type SessionKey = SessionKey;

	// the aura module handles offline-reports internally
	// rather than using an explicit report system.
	type InherentOfflineReport = ();
}

impl indices::Trait for Runtime {
	type AccountIndex = AccountIndex;
	type IsDeadAccount = Balances;
	type ResolveHint = indices::SimpleResolveHint<Self::AccountId, Self::AccountIndex>;
	type Event = Event;
}

impl timestamp::Trait for Runtime {
	type Moment = u64;
	type OnTimestampSet = Aura;
}

/// Session key conversion.
pub struct SessionKeyConversion;
impl Convert<AccountId, SessionKey> for SessionKeyConversion {
	fn convert(a: AccountId) -> SessionKey {
		a.to_fixed_bytes().into()
	}
}

impl session::Trait for Runtime {
	type ConvertAccountIdToSessionKey = SessionKeyConversion;
	type OnSessionChange = (Staking, grandpa::SyncedAuthorities<Runtime>);
	type Event = Event;
}

impl staking::Trait for Runtime {
	type OnRewardMinted = Treasury;
	type Event = Event;
}

impl democracy::Trait for Runtime {
	type Proposal = Call;
	type Event = Event;
}

impl council::Trait for Runtime {
	type Event = Event;
}

impl council::voting::Trait for Runtime {
	type Event = Event;
}

impl council::motions::Trait for Runtime {
	type Origin = Origin;
	type Proposal = Call;
	type Event = Event;
}

impl treasury::Trait for Runtime {
	type ApproveOrigin = council_motions::EnsureMembers<_4>;
	type RejectOrigin = council_motions::EnsureMembers<_2>;
	type Event = Event;
}

impl contract::Trait for Runtime {
	type Call = Call;
	type Event = Event;
	type Gas = u64;
	type DetermineContractAddress = contract::SimpleAddressDeterminator<Runtime>;
	type ComputeDispatchFee = contract::DefaultDispatchFeeComputor<Runtime>;
}

impl sudo::Trait for Runtime {
	type Event = Event;
	type Proposal = Call;
}

impl grandpa::Trait for Runtime {
	type SessionKey = SessionKey;
	type Log = Log;
	type Event = Event;
}

impl generic_asset::Trait for Runtime {
	type Balance = Balance;
	type Event = Event;
	type AssetId = u32;
}

impl cennz_x::Trait for Runtime {
	type Event = Event;
}

impl attestation::Trait for Runtime {
	type Event = Event;
}

impl doughnut::Trait for Runtime {
	type Event = Event;
}


impl sylo::groups::Trait for Runtime {
	type Event = Event;
}
impl sylo::device::Trait for Runtime {
	type Event = Event;
}
impl sylo::response::Trait for Runtime {}
impl sylo::inbox::Trait for Runtime {}


construct_runtime!(
	pub enum Runtime with Log(InternalLog: DigestItem<Hash, SessionKey>) where
		Block = Block,
		NodeBlock = cennznet_primitives::Block,
		UncheckedExtrinsic = UncheckedExtrinsic
	{
		System: system::{default, Log(ChangesTrieRoot)},
		Aura: aura::{Module, Inherent(Timestamp)},
		Timestamp: timestamp::{Module, Call, Storage, Config<T>, Inherent},
		Consensus: consensus::{Module, Call, Storage, Config<T>, Log(AuthoritiesChange), Inherent},
		Indices: indices,
		Balances: balances,
		Session: session,
		Staking: staking,
		Democracy: democracy,
		Council: council::{Module, Call, Storage, Event<T>},
		CouncilVoting: council_voting,
		CouncilMotions: council_motions::{Module, Call, Storage, Event<T>, Origin},
		CouncilSeats: council_seats::{Config<T>},
		Grandpa: grandpa::{Module, Call, Storage, Config<T>, Log(), Event<T>},
		Treasury: treasury,
		Contract: contract::{Module, Call, Storage, Config<T>, Event<T>},
		Sudo: sudo,
		Attestation: attestation::{Module, Call, Storage, Event<T>},
<<<<<<< HEAD
		Doughnut: doughnut::{Module, Call, Event<T>},
=======
		CennzX: cennz_x::{Module, Call, Storage, Event<T>},
>>>>>>> 15feedde
		GenericAsset: generic_asset::{Module, Call, Storage, Config<T>, Event<T>},
		SyloGroups: sylo_groups::{Module, Call, Event<T>, Storage},
		SyloDevice: sylo_device::{Module, Call, Event<T>, Storage},
		SyloInbox: sylo_inbox::{Module, Call, Storage},
		SyloResponse: sylo_response::{Module, Call, Storage},
	}
);

pub type Address = <Indices as StaticLookup>::Source;
/// Block header type as expected by this runtime.
pub type Header = generic::Header<BlockNumber, BlakeTwo256, Log>;
/// Block type as expected by this runtime.
pub type Block = generic::Block<Header, UncheckedExtrinsic>;
/// A Block signed with a Justification
pub type SignedBlock = generic::SignedBlock<Block>;
/// BlockId type as expected by this runtime.
pub type BlockId = generic::BlockId<Block>;
/// Unchecked extrinsic type as expected by this runtime.
pub type UncheckedExtrinsic = CennznetExtrinsic<AccountId, Address, Index, Call, Signature>;
/// Extrinsic type that has already been checked.
pub type CheckedExtrinsic = generic::CheckedExtrinsic<AccountId, Index, Call>;
/// Executive: handles dispatch to the various modules.
pub type Executive = executive::Executive<Runtime, Block, system::ChainContext<Runtime>, Balances, AllModules>;

impl_runtime_apis! {
	impl client_api::Core<Block> for Runtime {
		fn version() -> RuntimeVersion {
			VERSION
		}

		fn authorities() -> Vec<SessionKey> {
			Consensus::authorities()
		}

		fn execute_block(block: Block) {
			Executive::execute_block(block)
		}

		fn initialise_block(header: &<Block as BlockT>::Header) {
			Executive::initialise_block(header)
		}
	}

	impl client_api::Metadata<Block> for Runtime {
		fn metadata() -> OpaqueMetadata {
			Runtime::metadata().into()
		}
	}

	impl block_builder_api::BlockBuilder<Block> for Runtime {
		fn apply_extrinsic(extrinsic: <Block as BlockT>::Extrinsic) -> ApplyResult {
			Executive::apply_extrinsic(extrinsic)
		}

		fn finalise_block() -> <Block as BlockT>::Header {
			Executive::finalise_block()
		}

		fn inherent_extrinsics(data: InherentData) -> Vec<<Block as BlockT>::Extrinsic> {
			data.create_extrinsics()
		}

		fn check_inherents(block: Block, data: InherentData) -> CheckInherentsResult {
			data.check_extrinsics(&block)
		}

		fn random_seed() -> <Block as BlockT>::Hash {
			System::random_seed()
		}
	}

	impl client_api::TaggedTransactionQueue<Block> for Runtime {
		fn validate_transaction(tx: <Block as BlockT>::Extrinsic) -> TransactionValidity {
			Executive::validate_transaction(tx)
		}
	}

	impl fg_primitives::GrandpaApi<Block> for Runtime {
		fn grandpa_pending_change(digest: &DigestFor<Block>)
			-> Option<ScheduledChange<NumberFor<Block>>>
		{
			for log in digest.logs.iter().filter_map(|l| match l {
				Log(InternalLog::grandpa(grandpa_signal)) => Some(grandpa_signal),
				_=> None
			}) {
				if let Some(change) = Grandpa::scrape_digest_change(log) {
					return Some(change);
				}
			}
			None
		}

		fn grandpa_authorities() -> Vec<(SessionKey, u64)> {
			Grandpa::grandpa_authorities()
		}
	}

	impl consensus_aura::AuraApi<Block> for Runtime {
		fn slot_duration() -> u64 {
			Aura::slot_duration()
		}
	}
}<|MERGE_RESOLUTION|>--- conflicted
+++ resolved
@@ -233,11 +233,8 @@
 		Contract: contract::{Module, Call, Storage, Config<T>, Event<T>},
 		Sudo: sudo,
 		Attestation: attestation::{Module, Call, Storage, Event<T>},
-<<<<<<< HEAD
 		Doughnut: doughnut::{Module, Call, Event<T>},
-=======
 		CennzX: cennz_x::{Module, Call, Storage, Event<T>},
->>>>>>> 15feedde
 		GenericAsset: generic_asset::{Module, Call, Storage, Config<T>, Event<T>},
 		SyloGroups: sylo_groups::{Module, Call, Event<T>, Storage},
 		SyloDevice: sylo_device::{Module, Call, Event<T>, Storage},

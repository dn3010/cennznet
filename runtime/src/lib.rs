--- conflicted
+++ resolved
@@ -637,12 +637,9 @@
 		SyloPayment: sylo_payment::{Module, Call, Storage} = 28,
 		Attestation: prml_attestation::{Module, Call, Storage, Event<T>} = 29,
 		Rewards: crml_staking_rewards::{Module, Call, Storage, Config, Event<T>} = 30,
-<<<<<<< HEAD
 		SyloListing: sylo_listing::{Module, Call, Storage} = 31,
 		SyloDirectory: sylo_directory::{Module, Call, Storage} = 32,
-=======
-		SyloTicketing: sylo_ticketing::{Module, Call, Storage} = 31,
->>>>>>> 70be56bc
+		SyloTicketing: sylo_ticketing::{Module, Call, Storage} = 33,
 	}
 );
 

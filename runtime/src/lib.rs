--- conflicted
+++ resolved
@@ -41,37 +41,6 @@
 extern crate sr_version as version;
 extern crate cennznet_primitives;
 
-<<<<<<< HEAD
-#[cfg(feature = "std")]
-use cennznet_primitives::Block as GBlock;
-use cennznet_primitives::{AccountIndex, Balance, BlockNumber, Hash, Index, SessionKey, Signature};
-#[cfg(feature = "std")]
-use client::runtime_api::ApiExt;
-use client::{
-	block_builder::api::runtime::*,
-	runtime_api::{id::*, runtime::*},
-};
-#[cfg(feature = "std")]
-use codec::{Decode, Encode};
-#[cfg(feature = "std")]
-use council::seats as council_seats;
-use council::{motions as council_motions, voting as council_voting};
-use rstd::prelude::*;
-use runtime_primitives::generic;
-#[cfg(feature = "std")]
-use runtime_primitives::traits::ApiRef;
-use runtime_primitives::traits::{BlakeTwo256, Block as BlockT, Convert, DigestFor, NumberFor};
-use runtime_primitives::transaction_validity::TransactionValidity;
-use runtime_primitives::ApplyResult;
-use substrate_finality_grandpa_primitives::{runtime::GrandpaApi, ScheduledChange};
-use substrate_primitives::u32_trait::{_2, _4};
-#[cfg(feature = "std")]
-use substrate_primitives::AuthorityId;
-use substrate_primitives::OpaqueMetadata;
-#[cfg(any(feature = "std", test))]
-use version::NativeVersion;
-use version::RuntimeVersion;
-=======
 use rstd::prelude::*;
 use substrate_primitives::u32_trait::{_2, _4};
 use cennznet_primitives::{
@@ -94,7 +63,6 @@
 #[cfg(any(feature = "std", test))]
 use version::NativeVersion;
 use substrate_primitives::OpaqueMetadata;
->>>>>>> 0d1cc1cb
 
 pub use balances::Call as BalancesCall;
 pub use consensus::Call as ConsensusCall;
@@ -219,16 +187,15 @@
 	type Event = Event;
 }
 
-<<<<<<< HEAD
-impl gat::Trait for Runtime {
-	type Event = Event;
-	type Balance = Balance;
-=======
 impl grandpa::Trait for Runtime {
 	type SessionKey = SessionKey;
 	type Log = Log;
 	type Event = Event;
->>>>>>> 0d1cc1cb
+}
+
+impl gat::Trait for Runtime {
+	type Event = Event;
+	type Balance = Balance;
 }
 
 construct_runtime!(

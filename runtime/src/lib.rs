--- conflicted
+++ resolved
@@ -50,13 +50,7 @@
 pub use sylo::groups as sylo_groups;
 pub use sylo::inbox as sylo_inbox;
 pub use sylo::response as sylo_response;
-<<<<<<< HEAD
-use crate::cennznet_extrinsic::CennznetExtrinsic;
-
-mod cennznet_extrinsic;
-=======
 pub use sylo::vault as sylo_vault;
->>>>>>> 0026d5e8
 
 /// Runtime version.
 pub const VERSION: RuntimeVersion = RuntimeVersion {
@@ -268,12 +262,8 @@
 /// BlockId type as expected by this runtime.
 pub type BlockId = generic::BlockId<Block>;
 /// Unchecked extrinsic type as expected by this runtime.
-<<<<<<< HEAD
-pub type UncheckedExtrinsic = CennznetExtrinsic<AccountId, Address, Index, Call, Signature>;
-//pub type UncheckedExtrinsic = generic::UncheckedMortalCompactExtrinsic<Address, Index, Call, Signature>;
-=======
 pub type UncheckedExtrinsic = CennznetExtrinsic<Address, Index, Call, Signature>;
->>>>>>> 0026d5e8
+
 /// Extrinsic type that has already been checked.
 pub type CheckedExtrinsic = generic::CheckedExtrinsic<AccountId, Index, Call>;
 /// Executive: handles dispatch to the various modules.

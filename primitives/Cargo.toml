--- conflicted
+++ resolved
@@ -8,12 +8,8 @@
 runtime-io = { package = "sr-io", git = "ssh://git@bitbucket.org/centralitydev/substrate.git", default-features = false }
 serde = { version = "1.0", default-features = false }
 serde_derive = { version = "1.0", optional = true }
-<<<<<<< HEAD
-parity-codec = { version = "3.1", default-features = false }
-parity-codec-derive = { version = "3.1", default-features = false }
-=======
 parity-codec = { version = "3.1", default-features = false, features = ["derive"] }
->>>>>>> 0026d5e8
+
 primitives = { package = "substrate-primitives", git = "ssh://git@bitbucket.org/centralitydev/substrate.git", default-features = false }
 rstd = { package = "sr-std", git = "ssh://git@bitbucket.org/centralitydev/substrate.git", default-features = false }
 runtime_primitives = { package = "sr-primitives", git = "ssh://git@bitbucket.org/centralitydev/substrate.git", default-features = false }
